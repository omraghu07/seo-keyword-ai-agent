<<<<<<< HEAD
SEO Keyword Research AI Agent

An AI-powered SEO keyword research agent that discovers, analyzes, and ranks keyword opportunities using SerpAPI, with an interactive Streamlit dashboard for visualization and an n8n integration for automation.

This project was built to demonstrate skills in Python, AI agents, API integration, data visualization, and deployment (Render + n8n).

=======
SEO Keyword Research AI Agent

An AI-powered SEO keyword research agent that discovers, analyzes, and ranks keyword opportunities using SerpAPI, with an interactive Streamlit dashboard for visualization and an n8n integration for automation.

This project was built to demonstrate skills in Python, AI agents, API integration, data visualization, and deployment (Render + n8n).
>>>>>>> e3b1210f
<|MERGE_RESOLUTION|>--- conflicted
+++ resolved
@@ -1,14 +1,6 @@
-<<<<<<< HEAD
+
 SEO Keyword Research AI Agent
 
 An AI-powered SEO keyword research agent that discovers, analyzes, and ranks keyword opportunities using SerpAPI, with an interactive Streamlit dashboard for visualization and an n8n integration for automation.
 
-This project was built to demonstrate skills in Python, AI agents, API integration, data visualization, and deployment (Render + n8n).
-
-=======
-SEO Keyword Research AI Agent
-
-An AI-powered SEO keyword research agent that discovers, analyzes, and ranks keyword opportunities using SerpAPI, with an interactive Streamlit dashboard for visualization and an n8n integration for automation.
-
-This project was built to demonstrate skills in Python, AI agents, API integration, data visualization, and deployment (Render + n8n).
->>>>>>> e3b1210f
+This project was built to demonstrate skills in Python, AI agents, API integration, data visualization, and deployment (Render + n8n).